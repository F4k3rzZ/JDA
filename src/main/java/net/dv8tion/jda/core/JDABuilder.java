--- conflicted
+++ resolved
@@ -541,14 +541,9 @@
     {
         OkHttpClient.Builder httpClientBuilder = this.httpClientBuilder == null ? new OkHttpClient.Builder() : this.httpClientBuilder;
         WebSocketFactory wsFactory = this.wsFactory == null ? new WebSocketFactory() : this.wsFactory;
-<<<<<<< HEAD
-        JDAImpl jda = new JDAImpl(accountType, httpClientBuilder, wsFactory, autoReconnect, enableVoice, enableShutdownHook,
-                enableBulkDeleteSplitting, corePoolSize, maxReconnectDelay, gatewayEncoding);
-=======
         JDAImpl jda = new JDAImpl(accountType, httpClientBuilder, wsFactory, shardRateLimiter,
                                   autoReconnect, enableVoice, enableShutdownHook, enableBulkDeleteSplitting,
-                                  corePoolSize, maxReconnectDelay);
->>>>>>> b12cf49a
+                                  corePoolSize, maxReconnectDelay, gatewayEncoding);
 
         if (eventManager != null)
             jda.setEventManager(eventManager);
