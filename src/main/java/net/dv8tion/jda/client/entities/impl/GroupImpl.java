<<<<<<< HEAD
/*
 *     Copyright 2015-2017 Austin Keener & Michael Ritter & Florian Spieß
 *
 * Licensed under the Apache License, Version 2.0 (the "License");
 * you may not use this file except in compliance with the License.
 * You may obtain a copy of the License at
 *
 *     http://www.apache.org/licenses/LICENSE-2.0
 *
 * Unless required by applicable law or agreed to in writing, software
 * distributed under the License is distributed on an "AS IS" BASIS,
 * WITHOUT WARRANTIES OR CONDITIONS OF ANY KIND, either express or implied.
 * See the License for the specific language governing permissions and
 * limitations under the License.
 */

package net.dv8tion.jda.client.entities.impl;

import gnu.trove.map.TLongObjectMap;
import net.dv8tion.jda.client.entities.Call;
import net.dv8tion.jda.client.entities.Friend;
import net.dv8tion.jda.client.entities.Group;
import net.dv8tion.jda.client.entities.Relationship;
import net.dv8tion.jda.core.JDA;
import net.dv8tion.jda.core.entities.ChannelType;
import net.dv8tion.jda.core.entities.User;
import net.dv8tion.jda.core.entities.impl.JDAImpl;
import net.dv8tion.jda.core.requests.RestAction;
import net.dv8tion.jda.core.utils.MiscUtil;

import java.util.ArrayList;
import java.util.Collections;
import java.util.List;

public class GroupImpl implements Group
{
    private final long id;
    private final JDAImpl api;

    private final TLongObjectMap<User> userMap = MiscUtil.newLongMap();

    private Call currentCall;
    private User owner;
    private String name;
    private String iconId;
    private long lastMessageId;

    public GroupImpl(long id, JDAImpl api)
    {
        this.id = id;
        this.api = api;
    }

    @Override
    public long getLatestMessageIdLong()
    {
        final long messageId = lastMessageId;
        if (messageId < 0)
            throw new IllegalStateException("No last message id found.");
        return messageId;
    }

    @Override
    public boolean hasLatestMessage()
    {
        return lastMessageId > 0;
    }

    @Override
    public String getName()
    {
        return name;
    }

    @Override
    public ChannelType getType()
    {
        return ChannelType.GROUP;
    }

    @Override
    public String getIconId()
    {
        return iconId;
    }

    @Override
    public String getIconUrl()
    {
        return iconId == null ? null : "https://cdn.discordapp.com/channel-icons/" + id + "/" + iconId + ".jpg";
    }

    @Override
    public User getOwner()
    {
        return owner;
    }

    @Override
    public List<User> getUsers()
    {
        return Collections.unmodifiableList(
                new ArrayList<>(
                        userMap.valueCollection()));
    }

    @Override
    public List<User> getNonFriendUsers()
    {
        List<User> nonFriends = new ArrayList<>();
        TLongObjectMap<Relationship> map = ((JDAClientImpl) api.asClient()).getRelationshipMap();
        userMap.forEachEntry((userId, user) ->
        {
            Relationship relationship = map.get(userId);
            Friend friend = relationship instanceof Friend ? (Friend) relationship : null;
            if (friend == null)
                nonFriends.add(user);
            return true;
        });
        return Collections.unmodifiableList(nonFriends);
    }

    @Override
    public List<Friend> getFriends()
    {
        List<Friend> friends = new ArrayList<>();
        TLongObjectMap<Relationship> map = ((JDAClientImpl) api.asClient()).getRelationshipMap();
        userMap.forEachKey(userId ->
        {
            Relationship relationship = map.get(userId);
            Friend friend = relationship instanceof Friend ? (Friend) relationship : null;
            if (friend != null)
                friends.add(friend);
            return true;
        });
        return Collections.unmodifiableList(friends);
    }

    @Override
    public RestAction<Call> startCall()
    {
        return null;
    }

    @Override
    public Call getCurrentCall()
    {
        return currentCall;
    }

    @Override
    public RestAction leaveGroup()
    {
        return null;
    }

    @Override
    public JDA getJDA()
    {
        return api;
    }

    @Override
    public String toString()
    {
        return String.format("G:%s(%d)", getName(), id);
    }

    @Override
    public boolean equals(Object o)
    {
        if (!(o instanceof GroupImpl))
            return false;

        GroupImpl oGroup = (GroupImpl) o;
        return id == oGroup.id;
    }

    @Override
    public int hashCode()
    {
        return Long.hashCode(id);
    }

    public TLongObjectMap<User> getUserMap()
    {
        return userMap;
    }

    public GroupImpl setCurrentCall(Call call)
    {
        this.currentCall = call;
        return this;
    }

    public GroupImpl setOwner(User owner)
    {
        this.owner = owner;
        return this;
    }

    public GroupImpl setName(String name)
    {
        this.name = name;
        return this;
    }

    public GroupImpl setIconId(String iconId)
    {
        this.iconId = iconId;
        return this;
    }

    public GroupImpl setLastMessageId(long lastMessageId)
    {
        this.lastMessageId = lastMessageId;
        return this;
    }

    @Override
    public long getIdLong()
    {
        return id;
    }
}
=======
/*
 *     Copyright 2015-2017 Austin Keener & Michael Ritter & Florian Spieß
 *
 * Licensed under the Apache License, Version 2.0 (the "License");
 * you may not use this file except in compliance with the License.
 * You may obtain a copy of the License at
 *
 *     http://www.apache.org/licenses/LICENSE-2.0
 *
 * Unless required by applicable law or agreed to in writing, software
 * distributed under the License is distributed on an "AS IS" BASIS,
 * WITHOUT WARRANTIES OR CONDITIONS OF ANY KIND, either express or implied.
 * See the License for the specific language governing permissions and
 * limitations under the License.
 */

package net.dv8tion.jda.client.entities.impl;

import gnu.trove.map.TLongObjectMap;
import net.dv8tion.jda.client.entities.Call;
import net.dv8tion.jda.client.entities.Friend;
import net.dv8tion.jda.client.entities.Group;
import net.dv8tion.jda.client.entities.Relationship;
import net.dv8tion.jda.core.JDA;
import net.dv8tion.jda.core.entities.ChannelType;
import net.dv8tion.jda.core.entities.User;
import net.dv8tion.jda.core.entities.impl.JDAImpl;
import net.dv8tion.jda.core.requests.RestAction;
import net.dv8tion.jda.core.utils.cache.SnowflakeCacheView;
import net.dv8tion.jda.core.utils.cache.impl.SnowflakeCacheViewImpl;

import java.util.ArrayList;
import java.util.Collections;
import java.util.List;

public class GroupImpl implements Group
{
    private final long id;
    private final JDAImpl api;

    private final SnowflakeCacheViewImpl<User> userCache = new SnowflakeCacheViewImpl<>(User::getName);

    private Call currentCall;
    private User owner;
    private String name;
    private String iconId;
    private long lastMessageId;

    public GroupImpl(long id, JDAImpl api)
    {
        this.id = id;
        this.api = api;
    }

    @Override
    public long getLatestMessageIdLong()
    {
        final long messageId = lastMessageId;
        if (messageId < 0)
            throw new IllegalStateException("No last message id found.");
        return messageId;
    }

    @Override
    public boolean hasLatestMessage()
    {
        return lastMessageId > 0;
    }

    @Override
    public String getName()
    {
        return name;
    }

    @Override
    public ChannelType getType()
    {
        return ChannelType.GROUP;
    }

    @Override
    public String getIconId()
    {
        return iconId;
    }

    @Override
    public String getIconUrl()
    {
        return iconId == null ? null : "https://cdn.discordapp.com/channel-icons/" + id + "/" + iconId + ".jpg";
    }

    @Override
    public User getOwner()
    {
        return owner;
    }

    @Override
    public SnowflakeCacheView<User> getUserCache()
    {
        return userCache;
    }

    @Override
    public List<User> getUsers()
    {
        return userCache.asList();
    }

    @Override
    public List<User> getNonFriendUsers()
    {
        List<User> nonFriends = new ArrayList<>();
        TLongObjectMap<Relationship> map = ((JDAClientImpl) api.asClient()).getRelationshipMap();
        userCache.forEach((user) ->
        {
            Relationship relationship = map.get(user.getIdLong());
            Friend friend = relationship instanceof Friend ? (Friend) relationship : null;
            if (friend == null)
                nonFriends.add(user);
        });
        return Collections.unmodifiableList(nonFriends);
    }

    @Override
    public List<Friend> getFriends()
    {
        List<Friend> friends = new ArrayList<>();
        TLongObjectMap<Relationship> map = ((JDAClientImpl) api.asClient()).getRelationshipMap();
        userCache.forEach(user ->
        {
            Relationship relationship = map.get(user.getIdLong());
            Friend friend = relationship instanceof Friend ? (Friend) relationship : null;
            if (friend != null)
                friends.add(friend);
        });
        return Collections.unmodifiableList(friends);
    }

    @Override
    public RestAction<Call> startCall()
    {
        return null;
    }

    @Override
    public Call getCurrentCall()
    {
        return currentCall;
    }

    @Override
    public RestAction leaveGroup()
    {
        return null;
    }

    @Override
    public JDA getJDA()
    {
        return api;
    }

    @Override
    public String toString()
    {
        return String.format("G:%s(%d)", getName(), id);
    }

    @Override
    public boolean equals(Object o)
    {
        if (!(o instanceof GroupImpl))
            return false;

        GroupImpl oGroup = (GroupImpl) o;
        return id == oGroup.id;
    }

    @Override
    public int hashCode()
    {
        return Long.hashCode(id);
    }

    public TLongObjectMap<User> getUserMap()
    {
        return userCache.getMap();
    }

    public GroupImpl setCurrentCall(Call call)
    {
        this.currentCall = call;
        return this;
    }

    public GroupImpl setOwner(User owner)
    {
        this.owner = owner;
        return this;
    }

    public GroupImpl setName(String name)
    {
        this.name = name;
        return this;
    }

    public GroupImpl setIconId(String iconId)
    {
        this.iconId = iconId;
        return this;
    }

    public GroupImpl setLastMessageId(long lastMessageId)
    {
        this.lastMessageId = lastMessageId;
        return this;
    }

    private void checkNull(Object obj, String name)
    {
        if (obj == null)
            throw new NullPointerException("Provided " + name + " was null!");
    }

    @Override
    public long getIdLong()
    {
        return id;
    }
}
>>>>>>> b12cf49a
<|MERGE_RESOLUTION|>--- conflicted
+++ resolved
@@ -1,4 +1,3 @@
-<<<<<<< HEAD
 /*
  *     Copyright 2015-2017 Austin Keener & Michael Ritter & Florian Spieß
  *
@@ -27,232 +26,6 @@
 import net.dv8tion.jda.core.entities.User;
 import net.dv8tion.jda.core.entities.impl.JDAImpl;
 import net.dv8tion.jda.core.requests.RestAction;
-import net.dv8tion.jda.core.utils.MiscUtil;
-
-import java.util.ArrayList;
-import java.util.Collections;
-import java.util.List;
-
-public class GroupImpl implements Group
-{
-    private final long id;
-    private final JDAImpl api;
-
-    private final TLongObjectMap<User> userMap = MiscUtil.newLongMap();
-
-    private Call currentCall;
-    private User owner;
-    private String name;
-    private String iconId;
-    private long lastMessageId;
-
-    public GroupImpl(long id, JDAImpl api)
-    {
-        this.id = id;
-        this.api = api;
-    }
-
-    @Override
-    public long getLatestMessageIdLong()
-    {
-        final long messageId = lastMessageId;
-        if (messageId < 0)
-            throw new IllegalStateException("No last message id found.");
-        return messageId;
-    }
-
-    @Override
-    public boolean hasLatestMessage()
-    {
-        return lastMessageId > 0;
-    }
-
-    @Override
-    public String getName()
-    {
-        return name;
-    }
-
-    @Override
-    public ChannelType getType()
-    {
-        return ChannelType.GROUP;
-    }
-
-    @Override
-    public String getIconId()
-    {
-        return iconId;
-    }
-
-    @Override
-    public String getIconUrl()
-    {
-        return iconId == null ? null : "https://cdn.discordapp.com/channel-icons/" + id + "/" + iconId + ".jpg";
-    }
-
-    @Override
-    public User getOwner()
-    {
-        return owner;
-    }
-
-    @Override
-    public List<User> getUsers()
-    {
-        return Collections.unmodifiableList(
-                new ArrayList<>(
-                        userMap.valueCollection()));
-    }
-
-    @Override
-    public List<User> getNonFriendUsers()
-    {
-        List<User> nonFriends = new ArrayList<>();
-        TLongObjectMap<Relationship> map = ((JDAClientImpl) api.asClient()).getRelationshipMap();
-        userMap.forEachEntry((userId, user) ->
-        {
-            Relationship relationship = map.get(userId);
-            Friend friend = relationship instanceof Friend ? (Friend) relationship : null;
-            if (friend == null)
-                nonFriends.add(user);
-            return true;
-        });
-        return Collections.unmodifiableList(nonFriends);
-    }
-
-    @Override
-    public List<Friend> getFriends()
-    {
-        List<Friend> friends = new ArrayList<>();
-        TLongObjectMap<Relationship> map = ((JDAClientImpl) api.asClient()).getRelationshipMap();
-        userMap.forEachKey(userId ->
-        {
-            Relationship relationship = map.get(userId);
-            Friend friend = relationship instanceof Friend ? (Friend) relationship : null;
-            if (friend != null)
-                friends.add(friend);
-            return true;
-        });
-        return Collections.unmodifiableList(friends);
-    }
-
-    @Override
-    public RestAction<Call> startCall()
-    {
-        return null;
-    }
-
-    @Override
-    public Call getCurrentCall()
-    {
-        return currentCall;
-    }
-
-    @Override
-    public RestAction leaveGroup()
-    {
-        return null;
-    }
-
-    @Override
-    public JDA getJDA()
-    {
-        return api;
-    }
-
-    @Override
-    public String toString()
-    {
-        return String.format("G:%s(%d)", getName(), id);
-    }
-
-    @Override
-    public boolean equals(Object o)
-    {
-        if (!(o instanceof GroupImpl))
-            return false;
-
-        GroupImpl oGroup = (GroupImpl) o;
-        return id == oGroup.id;
-    }
-
-    @Override
-    public int hashCode()
-    {
-        return Long.hashCode(id);
-    }
-
-    public TLongObjectMap<User> getUserMap()
-    {
-        return userMap;
-    }
-
-    public GroupImpl setCurrentCall(Call call)
-    {
-        this.currentCall = call;
-        return this;
-    }
-
-    public GroupImpl setOwner(User owner)
-    {
-        this.owner = owner;
-        return this;
-    }
-
-    public GroupImpl setName(String name)
-    {
-        this.name = name;
-        return this;
-    }
-
-    public GroupImpl setIconId(String iconId)
-    {
-        this.iconId = iconId;
-        return this;
-    }
-
-    public GroupImpl setLastMessageId(long lastMessageId)
-    {
-        this.lastMessageId = lastMessageId;
-        return this;
-    }
-
-    @Override
-    public long getIdLong()
-    {
-        return id;
-    }
-}
-=======
-/*
- *     Copyright 2015-2017 Austin Keener & Michael Ritter & Florian Spieß
- *
- * Licensed under the Apache License, Version 2.0 (the "License");
- * you may not use this file except in compliance with the License.
- * You may obtain a copy of the License at
- *
- *     http://www.apache.org/licenses/LICENSE-2.0
- *
- * Unless required by applicable law or agreed to in writing, software
- * distributed under the License is distributed on an "AS IS" BASIS,
- * WITHOUT WARRANTIES OR CONDITIONS OF ANY KIND, either express or implied.
- * See the License for the specific language governing permissions and
- * limitations under the License.
- */
-
-package net.dv8tion.jda.client.entities.impl;
-
-import gnu.trove.map.TLongObjectMap;
-import net.dv8tion.jda.client.entities.Call;
-import net.dv8tion.jda.client.entities.Friend;
-import net.dv8tion.jda.client.entities.Group;
-import net.dv8tion.jda.client.entities.Relationship;
-import net.dv8tion.jda.core.JDA;
-import net.dv8tion.jda.core.entities.ChannelType;
-import net.dv8tion.jda.core.entities.User;
-import net.dv8tion.jda.core.entities.impl.JDAImpl;
-import net.dv8tion.jda.core.requests.RestAction;
 import net.dv8tion.jda.core.utils.cache.SnowflakeCacheView;
 import net.dv8tion.jda.core.utils.cache.impl.SnowflakeCacheViewImpl;
 
@@ -447,16 +220,9 @@
         return this;
     }
 
-    private void checkNull(Object obj, String name)
-    {
-        if (obj == null)
-            throw new NullPointerException("Provided " + name + " was null!");
-    }
-
     @Override
     public long getIdLong()
     {
         return id;
     }
-}
->>>>>>> b12cf49a
+}